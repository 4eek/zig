# Copyright (c) 2016 Andrew Kelley
# This file is MIT licensed.
# See http://opensource.org/licenses/MIT

# CLANG_FOUND
# CLANG_INCLUDE_DIRS
# CLANG_LIBRARIES
# CLANG_LIBDIRS

find_path(CLANG_INCLUDE_DIRS NAMES clang/Frontend/ASTUnit.h
  PATHS
    /usr/lib/llvm/11/include
    /usr/lib/llvm-11/include
    /usr/lib/llvm-11.0/include
    /usr/local/llvm110/include
    /usr/local/llvm11/include
    /mingw64/include
)

if(ZIG_PREFER_CLANG_CPP_DYLIB)
  find_library(CLANG_LIBRARIES
    NAMES
      clang-cpp-11.0
      clang-cpp110
      clang-cpp
    PATHS
      ${CLANG_LIBDIRS}
<<<<<<< HEAD
      /usr/lib/llvm-11/lib
      /usr/local/llvm110/lib
      /usr/local/llvm11/lib
=======
      /usr/lib/llvm/10/lib
      /usr/lib/llvm/10/lib64
      /usr/lib/llvm-10/lib
      /usr/local/llvm100/lib
      /usr/local/llvm10/lib
>>>>>>> 88724b2a
  )
endif()

if(NOT CLANG_LIBRARIES)
  macro(FIND_AND_ADD_CLANG_LIB _libname_)
    string(TOUPPER ${_libname_} _prettylibname_)
    find_library(CLANG_${_prettylibname_}_LIB NAMES ${_libname_}
      PATHS
        ${CLANG_LIBDIRS}
        /usr/lib/llvm/11/lib
        /usr/lib/llvm-11/lib
        /usr/lib/llvm-11.0/lib
        /usr/local/llvm110/lib
        /usr/local/llvm11/lib
        /mingw64/lib
        /c/msys64/mingw64/lib
        c:\\msys64\\mingw64\\lib
    )
    if(CLANG_${_prettylibname_}_LIB)
      set(CLANG_LIBRARIES ${CLANG_LIBRARIES} ${CLANG_${_prettylibname_}_LIB})
    endif()
  endmacro(FIND_AND_ADD_CLANG_LIB)

  FIND_AND_ADD_CLANG_LIB(clangFrontendTool)
  FIND_AND_ADD_CLANG_LIB(clangCodeGen)
  FIND_AND_ADD_CLANG_LIB(clangFrontend)
  FIND_AND_ADD_CLANG_LIB(clangDriver)
  FIND_AND_ADD_CLANG_LIB(clangSerialization)
  FIND_AND_ADD_CLANG_LIB(clangSema)
  FIND_AND_ADD_CLANG_LIB(clangStaticAnalyzerFrontend)
  FIND_AND_ADD_CLANG_LIB(clangStaticAnalyzerCheckers)
  FIND_AND_ADD_CLANG_LIB(clangStaticAnalyzerCore)
  FIND_AND_ADD_CLANG_LIB(clangAnalysis)
  FIND_AND_ADD_CLANG_LIB(clangASTMatchers)
  FIND_AND_ADD_CLANG_LIB(clangAST)
  FIND_AND_ADD_CLANG_LIB(clangParse)
  FIND_AND_ADD_CLANG_LIB(clangSema)
  FIND_AND_ADD_CLANG_LIB(clangBasic)
  FIND_AND_ADD_CLANG_LIB(clangEdit)
  FIND_AND_ADD_CLANG_LIB(clangLex)
  FIND_AND_ADD_CLANG_LIB(clangARCMigrate)
  FIND_AND_ADD_CLANG_LIB(clangRewriteFrontend)
  FIND_AND_ADD_CLANG_LIB(clangRewrite)
  FIND_AND_ADD_CLANG_LIB(clangCrossTU)
  FIND_AND_ADD_CLANG_LIB(clangIndex)
  FIND_AND_ADD_CLANG_LIB(clangToolingCore)
endif()

include(FindPackageHandleStandardArgs)
find_package_handle_standard_args(clang DEFAULT_MSG CLANG_LIBRARIES CLANG_INCLUDE_DIRS)

mark_as_advanced(CLANG_INCLUDE_DIRS CLANG_LIBRARIES CLANG_LIBDIRS)<|MERGE_RESOLUTION|>--- conflicted
+++ resolved
@@ -25,17 +25,11 @@
       clang-cpp
     PATHS
       ${CLANG_LIBDIRS}
-<<<<<<< HEAD
+      /usr/lib/llvm/11/lib
+      /usr/lib/llvm/11/lib64
       /usr/lib/llvm-11/lib
       /usr/local/llvm110/lib
       /usr/local/llvm11/lib
-=======
-      /usr/lib/llvm/10/lib
-      /usr/lib/llvm/10/lib64
-      /usr/lib/llvm-10/lib
-      /usr/local/llvm100/lib
-      /usr/local/llvm10/lib
->>>>>>> 88724b2a
   )
 endif()
 
