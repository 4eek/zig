--- conflicted
+++ resolved
@@ -856,24 +856,6 @@
     }
 };
 
-<<<<<<< HEAD
-pub const SplitIterator = struct {
-    buffer: []const u8,
-    index: ?usize,
-    delimiter: []const u8,
-
-    /// Returns a slice of the next field, or null if splitting is complete.
-    pub fn next(self: *SplitIterator) ?[]const u8 {
-        const start = self.index orelse return null;
-        const end = if (indexOfPos(u8, self.buffer, start, self.delimiter)) |delim_start| blk: {
-            self.index = delim_start + self.delimiter.len;
-            break :blk delim_start;
-        } else blk: {
-            self.index = null;
-            break :blk self.buffer.len;
-        };
-        return self.buffer[start..end];
-=======
 /// Naively combines a series of strings with a separator.
 /// Allocates memory for the result, which must be freed by the caller.
 pub fn join(allocator: *Allocator, sep: u8, strings: []const []const u8) ![]u8 {
@@ -906,18 +888,18 @@
 }
 
 test "mem.join" {
-    var str: []u8 = try join(debug.global_allocator, ',', [][]const u8{"a", "b", "c"} );
-    errdefer debug.global_allocator.free( str );
+    var str: []u8 = try join(debug.global_allocator, ',', [][]const u8{ "a", "b", "c" });
+    errdefer debug.global_allocator.free(str);
     assert(eql(u8, str, "a,b,c"));
-    debug.global_allocator.free( str );
+    debug.global_allocator.free(str);
 
     str = try join(debug.global_allocator, ',', [][]const u8{"a"});
     assert(eql(u8, str, "a"));
-    debug.global_allocator.free( str );
-
-    str = try join(debug.global_allocator, ',', [][]const u8{"a", ([]const u8)(""), "b", ([]const u8)(""), "c"});
+    debug.global_allocator.free(str);
+
+    str = try join(debug.global_allocator, ',', [][]const u8{ "a", ([]const u8)(""), "b", ([]const u8)(""), "c" });
     assert(eql(u8, str, "a,,b,,c"));
-    debug.global_allocator.free( str );
+    debug.global_allocator.free(str);
 }
 
 /// Naively combines a series of strings with a separator inline.
@@ -931,16 +913,8 @@
             const arg = ([]const u8)(strings[string_i]);
             total_strings_len += arg.len;
         }
->>>>>>> 6a1a2898
-    }
-
-    /// Returns a slice of the remaining bytes. Does not affect iterator state.
-    pub fn rest(self: SplitIterator) []const u8 {
-        const end = self.buffer.len;
-        const start = self.index orelse end;
-        return self.buffer[start..end];
-    }
-};
+    }
+}
 
 /// Naively combines a series of slices with a separator.
 /// Allocates memory for the result, which must be freed by the caller.
@@ -957,15 +931,6 @@
     const buf = try allocator.alloc(u8, total_len);
     errdefer allocator.free(buf);
 
-<<<<<<< HEAD
-    copy(u8, buf, slices[0]);
-    var buf_index: usize = slices[0].len;
-    for (slices[1..]) |slice| {
-        copy(u8, buf[buf_index..], separator);
-        buf_index += separator.len;
-        copy(u8, buf[buf_index..], slice);
-        buf_index += slice.len;
-=======
     var buf_index: usize = 0;
     comptime var string_i = 0;
     inline while (true) {
@@ -976,23 +941,16 @@
         if (string_i >= strings.len) break;
         buf[buf_index] = sep;
         buf_index += 1;
->>>>>>> 6a1a2898
     }
 
     // No need for shrink since buf is exactly the correct size.
     return buf;
 }
 
-<<<<<<< HEAD
-test "mem.join" {
-    assert(eql(u8, try join(debug.global_allocator, ",", [][]const u8{ "a", "b", "c" }), "a,b,c"));
-    assert(eql(u8, try join(debug.global_allocator, ",", [][]const u8{"a"}), "a"));
-=======
 test "mem.joinInline" {
     assert(eql(u8, try joinInline(debug.global_allocator, ',', "a", "b", "c"), "a,b,c"));
     assert(eql(u8, try joinInline(debug.global_allocator, ',', "a", "b", ([]const u8)(""), "c"), "a,b,,c"));
     assert(eql(u8, try joinInline(debug.global_allocator, ',', "a"), "a"));
->>>>>>> 6a1a2898
 }
 
 test "testStringEquality" {
