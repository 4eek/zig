--- conflicted
+++ resolved
@@ -10,7 +10,6 @@
 #include <stdarg.h>
 #include <stdio.h>
 
-<<<<<<< HEAD
 static const char *bin_op_str(BinOpType bin_op) {
     switch (bin_op) {
         case BinOpTypeInvalid:        return "(invalid)";
@@ -32,55 +31,16 @@
         case BinOpTypeMult:           return "*";
         case BinOpTypeDiv:            return "/";
         case BinOpTypeMod:            return "%";
-=======
+    }
+    zig_unreachable();
+}
+
 static const char *prefix_op_str(PrefixOp prefix_op) {
     switch (prefix_op) {
         case PrefixOpInvalid: return "(invalid)";
         case PrefixOpNegation: return "-";
         case PrefixOpBoolNot: return "!";
         case PrefixOpBinNot: return "~";
-    }
-    zig_unreachable();
-}
-
-static const char *mult_op_str(MultOp mult_op) {
-    switch (mult_op) {
-        case MultOpInvalid: return "(invalid)";
-        case MultOpMult: return "*";
-        case MultOpDiv: return "/";
-        case MultOpMod: return "%";
-    }
-    zig_unreachable();
-}
-
-static const char *add_op_str(AddOp add_op) {
-    switch (add_op) {
-        case AddOpInvalid: return "(invalid)";
-        case AddOpAdd: return "+";
-        case AddOpSub: return "-";
-    }
-    zig_unreachable();
-}
-
-static const char *bit_shift_op_str(BitShiftOp bit_shift_op) {
-    switch (bit_shift_op) {
-        case BitShiftOpInvalid: return "(invalid)";
-        case BitShiftOpLeft: return "<<";
-        case BitShiftOpRight: return ">>";
-    }
-    zig_unreachable();
-}
-
-static const char *cmp_op_str(CmpOp cmp_op) {
-    switch (cmp_op) {
-        case CmpOpInvalid: return "(invalid)";
-        case CmpOpEq: return "=";
-        case CmpOpNotEq: return "!=";
-        case CmpOpLessThan: return "<";
-        case CmpOpGreaterThan: return ">";
-        case CmpOpLessOrEq: return "<=";
-        case CmpOpGreaterOrEq: return ">=";
->>>>>>> c1d77f2a
     }
     zig_unreachable();
 }
@@ -118,17 +78,10 @@
             return "Type";
         case NodeTypeBlock:
             return "Block";
-<<<<<<< HEAD
         case NodeTypeBinOpExpr:
             return "BinOpExpr";
-        case NodeTypeFnCall:
-            return "FnCall";
-=======
-        case NodeTypeBoolOrExpr:
-            return "BoolOrExpr";
         case NodeTypeFnCallExpr:
             return "FnCallExpr";
->>>>>>> c1d77f2a
         case NodeTypeExternBlock:
             return "ExternBlock";
         case NodeTypeDirective:
