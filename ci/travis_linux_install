--- conflicted
+++ resolved
@@ -4,8 +4,4 @@
 
 sudo apt-get remove -y llvm-*
 sudo rm -rf /usr/local/*
-<<<<<<< HEAD
-sudo apt-get install -y clang-7.0 libclang-7.0 libclang-7.0-dev llvm-7.0 llvm-7.0-dev liblld-7.0 liblld-7.0-dev cmake wine1.6-amd64
-=======
-sudo apt-get install -y clang-6.0 libclang-6.0 libclang-6.0-dev llvm-6.0 llvm-6.0-dev liblld-6.0 liblld-6.0-dev cmake wine1.6-amd64 s3cmd
->>>>>>> 8938429e
+sudo apt-get install -y clang-7.0 libclang-7.0 libclang-7.0-dev llvm-7.0 llvm-7.0-dev liblld-7.0 liblld-7.0-dev cmake s3cmd